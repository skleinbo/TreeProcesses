module TreeProcesses

export  ACD!, moran, moran2, birthdeath, weighted_coalescent, coalescent,
        maximally_balanced, maximally_unbalanced, nichemodel, to_mean_dataframe, yule

import AbstractTrees
using AbstractTrees: children, descendleft, Leaves, nodevalue, parent, print_tree, PreOrderDFS, PostOrderDFS
import Base: empty!
using BinaryTrees
using DataFrames
using DataStructures: PriorityQueue, dequeue!, enqueue!
<<<<<<< HEAD
using Statistics: mean
using StatsBase: sample
using WeightedSampling: WeightedSampler, adjust_weight!, sample as ws_sample, weight
=======
import Statistics: mean
import StatsBase: sample
import WeightedSampling: WeightedSampler, adjust_weight!, sample as ws_sample, weight
>>>>>>> c7d7fc43

include("utilities.jl")

"Distance between a node `i` and its ancestor `j` on a tree."
function dist(i, j)
    d = 0
    while i != j
        i = parent(i)
        isnothing(i) && throw(ErrorException("$i is not a descendent of $j."))
        d += 1
    end
    return d
end

## Phylogenetic Observables

function empty!(P::BinaryTree{Vector{T}}) where {T}
    for v::BinaryTree{Vector{T}} in PreOrderDFS(P)
        v.val::Vector{T} .= zero(T)
    end
    nothing
end

"""
    traverse_left_right!(P::BinaryTree, agg!; init!)

Traverse tree "in-order". Apply function `agg!` to a node whenever
it is ascended to from the right. Apply function `init!` to leafs. Default is to
set each element of the leaf nodes' value field to `1`. 

Return number of nodes in tree.
"""
function traverse_left_right!(P::BinaryTree, agg!; init! = P->P.val.=1)
    ## Setup
    # 1. find left-most leaf
    cursor = descendleft(P)
    # 2. Set A=1
    init!(cursor)
    ## Start loop
    ## count nodes on the way
    k = 1
    while cursor!==P
        # 2. move one up if possible,
        #    if not return P
        p = parent(cursor)
        isnothing(p) && break
        k += 1
        # 3. If cursor is a right child, calculate A for the parent node
        #    and move one level up (continue)
        if isrightchild(cursor) || length(children(p))==1
            agg!(p)
            cursor = p
            continue
        end
        cursor = p
        # 4. traverse to the leftmost leaf of the right subtree if it exists, and start over
        if !isnothing(cursor.right)
            cursor = descendleft(cursor.right)
            init!(cursor)
        end
    end

    return k
end

## ---- Specific observables ---- ##

function ACD(p)
    A = 1
    C = 1
    D = 0
    if !isnothing(p.left)
        A += p.left.val[1]
        C += p.left.val[2]
        D += p.left.val[3]
    end
    if !isnothing(p.right)
        A += p.right.val[1]
        C += p.right.val[2]
        D += p.right.val[3]
    end
    # D = sum(x->x.val[2], children(p)) + A
    A, C+A, D+A-1
end

function ACD!(P::BinaryTree, slots=1:3)
    A = Int[]
    C = Int[]
    D = Int[]
    function agg(P)
        P.val[slots] .= ACD(P)
        push!(A, P.val[1])
        push!(C, P.val[2])
        push!(D, P.val[3])
    end
    function init_leaf!(P)
        P.val[slots] .= (1, 1, 0)
        push!(A, 1)
        push!(C, 1)
        push!(D, 0)
    end

    k = traverse_left_right!(P, agg; init! = init_leaf!)
    return k, A, C, D
end


## ---- Processes --- ##

"""
Simulate the coalescent process for n genes.

Return a directed graph with edges pointing towards the root.
"""
function coalescent(n; default_value=()->[0,0])
    P = [BinaryTree(default_value()) for _ in 1:n] # start with n vertices; store A,C
    while n > 1
        i, j = sample(1:n, 2, replace=false, ordered=true) #sample two distinct vertices to coalesce
        @inbounds l, r = P[i], P[j]
        v = BinaryTree(default_value()) # newly added parental node
        v.left = l # connect sampled nodes to parental node
        v.right = r
        l.parent = v
        r.parent = v

        # replace nodes i,j in active nodes list with
        # new node and current last node.
        # shorten list of admissible draws by one.
        P[i] = v
        P[j] = P[n]
        n -= 1
    end
    return P[1]
end

## Forwards Moran process ##

"""
  Simulate a forward Moran process.

  Start with a population 1...n.

  Return a population (i_1, i_2,...,i_n), and
  a list of moves (i,j) indicating individual at i 
  replaced the one at j.
"""
function moran_moves(n, T)
    t = 1
    moves = Vector{Tuple{Int,Int}}(undef, T)
    v = collect(1:n)
    while t <= T
        i, j = sample(eachindex(v), 2, replace=false)
        v[j] = v[i]
        moves[t] = (i, j)
        t += 1
    end

    return v, moves
end

"""
  Construct a Yule tree with `n` tips.

  At each time step a bifurcation event happens at any of the
  current tips with equal probability.
"""
function yule(n; default_value=()->[0,0])
    P = [BinaryTree(default_value())]
    k = 1
    while length(P) - k + 1 < n
        i = rand(k:lastindex(P))
        v = P[i]
        l = left!(v, default_value())
        r = right!(v, default_value())
        append!(P, (l, r))
        P[i] = P[k]

        k += 1
    end
    P[1]
end

"""
  birthdeath(n, T, d, b=1.0; N=0)

  Start with a population of size `n`.
  At each timestep an individual duplicates with 
  probability `b`, and one dies with probability `d`.

  Run for `T` timesteps if `N=0`, or until population has
  reached size `N`; whatever happens first.

  Lineages that die out are pruned automatically.

  Return an ancestral tree, or a vector of trees if the process hasn't coalesced.
"""
function birthdeath(n, T, d, b=1.0; N=0, default_value=()->[0,0])
    P = [BinaryTree(default_value()) for _ in 1:n]
    t = 1
    N > 0 && sizehint!(P, N)
    k = 1
    while t <= T && (N == 0 || length(P) - k + 1 < N)
        k > length(P) && break
        if rand() < b
            i = rand(k:lastindex(P))
            v = P[i]
            l = left!(v, default_value())
            r = right!(v, default_value())
            push!(P, r)
            P[i] = l
        end
        if rand() < d # die
            j = rand(k:lastindex(P))
            w = P[j]
            P[j] = P[k]
            k += 1

            p = parent(w)
            if !isnothing(p)
                pp = parent(p)
                sib = sibling(w)
                if !isnothing(pp)
                    if pp.left === p
                        pp.left = sib
                    else
                        pp.right = sib
                    end
                    sib.parent = pp
                else
                    sib.parent = nothing
                end
            end
        end
        t += 1
    end

    return union(AbstractTrees.getroot.(P[k:end]))
end

"""
  Directly construct an ancestral tree for a Moran process of
    `n` individuals.

  Lineages that die out are pruned automatically.

  See also: @ref(`birth_death`)
"""
moran(n, T; kwargs...) = birthdeath(n, T, 1.0; kwargs...)

"""
  Return a fully imbalanced binary tree of given height.
"""
function maximally_unbalanced(height; default_value=()->[0,0,0])
    P = BinaryTree(default_value())
    h = 0
    attach_to = P
    while h < height
        right!(attach_to, default_value())
        attach_to = left!(attach_to, default_value())
        h += 1
    end

    return P
end

"""
  Return a fully balanced binary tree of given height.
"""
function maximally_balanced(height; default_value=()->[0,0,0])
    P = [BinaryTree(default_value())]
    root = P[1]
    h = 1
    n = 1
    while h < height
        attach_to = popfirst!(P)
        push!(P, left!(attach_to, default_value()))
        push!(P, right!(attach_to, default_value()))

        n += 2
        h = log2(n + 1)
    end
    return root
end

"""
    weighted_coalescent(n, w=randn(n).^2; default_value=[0, 0], fuse=max)

Simulate a coalescent process for `n` genes, in which coalescing nodes are not selected uniformly, but according to the weight vector `w`.

Starting nodes have recombination rates `w`, which upon coalescence are combined via `fuse`.
Node values are set to `default_value`.

Return a binary tree.
"""
function weighted_coalescent(n, w=randn(n).^2; default_value::F = ()->Float64[0,0,0,0], fuse=max, stopat=1) where F
    P = [BinaryTree(default_value()) for _ in 1:n]
    mask = trues(n)
    ws = WeightedSampler(w)
    d = ws.d
    while n  > stopat
        i, j = ws_sample(ws, 2; ordered=true)
        l, r = P[i], P[j]
        v = BinaryTree(default_value())
        v.val[end-1] = max(l.val[end], r.val[end])
        v.left = l
        v.right = r
        l.parent = v
        r.parent = v
        
        P[i] = v
        new_weight = fuse(ws.heap[d+i], ws.heap[d+j])
        adjust_weight!(ws, i, new_weight)
        adjust_weight!(ws, j, 0.0)
        v.val[end] = new_weight
        n -= 1
        mask[j] = false
    end

    return P[mask]
end

## -- Niche model from Goldenfeld (2020) -- ##

e(r, R0) = r/(r+R0) # extinction probability
r(n, ϵ=0.0) = ifelse(n>0, n, ϵ) # speciation rate

"""
    nichemodel(n, σ, R0=10.0; n0=1.0)

Minimal model of a speciation process coupled to fluctuating ecological niches.

Return root node and total number of nodes in the final tree. The latter can be used
to check if the tree generation process completed, or terminated prematurely.

Reference: https://doi.org/10.1073/pnas.1915088117
"""
function nichemodel(n, σ, R0=10.0; n0=1.0, ϵ=0.0, default_value=()->Float64[0.0, 0.0])
    _default_value = () -> vcat(default_value(), [n0, 0.0])
    clock = 0.0
    P = [BinaryTree(_default_value())] # root node
    nnodes = 1
    spec_queue = PriorityQueue(Base.Order.Forward, P[1] => 0.0)
    while nnodes < n && !isempty(spec_queue)
        # Sample a node, speciate, and calculate niche sizes, spec. rates, ext. prob. 
        # of potential child nodes.
        # Advance clock to spec. event.
        p = dequeue!(spec_queue)
        clock = p.val[end]
        np = p.val[end-1]
        nl, nr = np .+ np*σ*randn(2)
        rl, rr = r(nl, ϵ), r(nr, ϵ)
        tl = clock - log(rand())/rl
        tr = clock - log(rand())/rr
        el, er = e(rl, R0), e(rr, R0)

        # for each child roll dice against ext. prob. 
        # if it passes, attach to parent node
        n_children = 0
        if rand() > el
            n_children += 1
            nnodes += 1
            left = child!(p, _default_value(), :left)
            left.val[end-1] = nl
            left.val[end] = tl
            !isinf(tl) && enqueue!(spec_queue, left => tl)
        end
        if nnodes<n && rand() > er
            n_children += 1
            location = n_children == 2 ? :right : :left
            nnodes += 1
            right = child!(p, _default_value(), location)
            right.val[end-1] = nr
            right.val[end] = tr
            !isinf(tr) && enqueue!(spec_queue, right => tr)
        end

        # pruning
        pa = parent(p)

        if n_children == 0
            isnothing(pa) && continue
            sib = sibling(p)
            papa = parent(pa)
            if isnothing(papa)
                # pa was the root node
                # replace with sibling
                pa.left = nothing
                pa.right = nothing
                sib.parent = nothing
                P[1] = sib
                continue
            end
            if isleftchild(pa)
                papa.left = sib
            else
                papa.right = sib
            end
            sib.parent = papa
            pa.left = nothing
            pa.right = nothing
            pa.parent = nothing
            # nnodes -= 2
        end

        if n_children == 1
            chld = p.left
            if isnothing(pa)
                P[1] = chld
                chld.parent = nothing
            end
            chld.parent = pa
            if isleftchild(p)
                pa.left = chld
            elseif isrightchild(p)
                pa.right = chld
                chld.parent = pa
            end
            p.left = p.right = p.parent = nothing
            # nnodes -= 1
        end
    end
    # returning the number of nodes serves as a check whether the tree was constructed fully,
    # or the process halted prematurely.
    return P[1], nnodes
end

end # MODULE<|MERGE_RESOLUTION|>--- conflicted
+++ resolved
@@ -9,15 +9,9 @@
 using BinaryTrees
 using DataFrames
 using DataStructures: PriorityQueue, dequeue!, enqueue!
-<<<<<<< HEAD
 using Statistics: mean
 using StatsBase: sample
 using WeightedSampling: WeightedSampler, adjust_weight!, sample as ws_sample, weight
-=======
-import Statistics: mean
-import StatsBase: sample
-import WeightedSampling: WeightedSampler, adjust_weight!, sample as ws_sample, weight
->>>>>>> c7d7fc43
 
 include("utilities.jl")
 
